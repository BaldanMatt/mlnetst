from pathlib import Path
import os
import pandas as pd

def load_resource(name: str, force: bool = False, extra_params: dict = {}) -> pd.DataFrame:
    """
    Load a specific resource based on the provided name and standardize return metadata.

    Args:
        name (str): The name of the resource to load.
        force (bool, optional): Whether to force reload the resource. Defaults to False.

    Raises:
        NotImplementedError: If the resource is not implemented.

    Returns:
        pd.DataFrame: The loaded resource as a DataFrame.
            columns: ["source", "target", "weight", "provenance", "interaction_type"]
    """
    
    
    
    if name == "mouseconsensus":
        import liana as li
        print("Thanks for choosing the mouseconsensus from liana")
        lr_consensus = li.resource.select_resource("mouseconsensus")
        # rename ligand and receptor to source and target
        lr_consensus.rename(columns={"ligand": "source", "receptor": "target"}, inplace=True)
        return lr_consensus
    elif name == "nichenet":
        print("Thanks for choosing the nichenet resource")
        which_provenance = extra_params.get("provenance", "all")
        if which_provenance not in ["all", "lr_sig", "gr"]:
            raise ValueError("Invalid provenance specified. Choose from 'all', 'lr_sig', or 'gr'.")
        
        gr_df = pd.read_csv(
            Path(__file__).parents[3] / "data" / "raw" / "gr.csv"
        )
        lr_sig = pd.read_csv(
            Path(__file__).parents[3] / "data" / "raw" / "lr_sig.csv"
        )
        # Rename ligand and receptor to source and target
        lr_sig.rename(columns={"from": "source", "to": "target"}, inplace=True)
        # Rename gene and target to source and target
        gr_df.rename(columns={"from": "source", "to": "target"}, inplace=True)
        # Merge the two dataframes with a column that contains from which resource the interaction comes from
        lr_sig["provenance"] = "nichenet_lr_sig"
        gr_df["provenance"] = "nichenet_gr"
        # Concatenate the two dataframes
        if which_provenance == "all":
            print("Combining ligand-receptor and gene regulatory interactions")
            nichenet_net = pd.concat([lr_sig, gr_df], ignore_index=True)
        elif which_provenance == "lr_sig":
            print("Using only ligand-receptor interactions")
            nichenet_net = lr_sig
        elif which_provenance == "gr":
            print("Using only gene regulatory interactions")
            nichenet_net = gr_df
        return nichenet_net
    elif name == "geneprograms":
        print("Thanks for choosing the niche compass gene programs")
        import nichecompass as nc
        if os.path.exists(Path(__file__).parents[3] / "data" / "raw" / "nichecompass_net_mouse.csv") and not force:
            nichecompass_net = pd.read_csv(
                Path(__file__).parents[3] / "data" / "raw" / "nichecompass_net_mouse.csv"
            )
        else:
            # nichecompass GPs (source: ligand genes; target: receptor genes, target genes)
            lrt_interactions = nc.utils.extract_gp_dict_from_nichenet_lrt_interactions(
                        species = "mouse",
                        version="v2",
                        keep_target_genes_ratio=1.,
                        load_from_disk = False,
                        save_to_disk = True,
                        lr_network_file_path=Path(__file__).parents[3] / "data" / "raw" / "nichenet_lr_network_mouse_v2.csv",
                        ligand_target_matrix_file_path=Path(__file__).parents[3] / "data" / "raw" / "nichenet_ligand_target_mouse_matrix_v2.csv",
                        plot_gp_gene_count_distributions = False,
            )
            lrt_interactions_df = pd.DataFrame.from_dict(lrt_interactions, orient="index")

            # omnipath GPs (source: ligand_genes; target: receptor_genes)
            lr_interactions = nc.utils.extract_gp_dict_from_omnipath_lr_interactions(
                        species="mouse",
                        gene_orthologs_mapping_file_path=Path(__file__).parents[3] / "data" / "raw" / "human_mouse_gene_orthologs.csv",
                        load_from_disk = False,
                        save_to_disk = True,
                        lr_network_file_path=Path(__file__).parents[3] / "data" / "raw" / "omnipath_lr_network.csv",
                        plot_gp_gene_count_distributions=False,
            )
            lr_interactions_df = pd.DataFrame.from_dict(lr_interactions, orient="index")
            # mebocost GPs (source: enzyme genes; target: sensor genes)
            es_interactions = nc.utils.extract_gp_dict_from_mebocost_es_interactions(
                        species="mouse",
                        plot_gp_gene_count_distributions=False,
                        dir_path=str(Path(__file__).parents[3] / "data" / "raw"),
            )
            es_interactions_df = pd.DataFrame.from_dict(es_interactions, orient="index")
            # collectri GPs (source: transcription factor genes; target: target genes)
            tf_interactions = nc.utils.extract_gp_dict_from_collectri_tf_network(
                        species="mouse",
                        tf_network_file_path=Path(__file__).parents[3] / "data" / "raw" / "collectri_tf_network_mouse.csv",
                        plot_gp_gene_count_distributions=False,
            )
            tf_interactions_df = pd.DataFrame.from_dict(tf_interactions, orient="index")
            # Add provenance
            lrt_interactions_df["provenance"] = "nichecompass_lrt"
            lr_interactions_df["provenance"] = "nichecompass_lr"
            es_interactions_df["provenance"] = "nichecompass_es"
            tf_interactions_df["provenance"] = "nichecompass_tf"
            # Combine the dictionaries 
            combined_gp_dict = nc.utils.filter_and_combine_gp_dict_gps(
                    [lrt_interactions, lr_interactions, es_interactions, tf_interactions],
                    verbose=True,
            )
            print(f"Number of gene programs: {len(combined_gp_dict)}")
            
            # Concatenate the dataframes
            nichecompass_net = pd.concat(
                [lrt_interactions_df, lr_interactions_df, es_interactions_df, tf_interactions_df],
                ignore_index=True
            )
            # Rename columns to source and target
            nichecompass_net.rename(columns={"sources": "source", "targets": "target"}, inplace=True)
            # Save the dataframe to a csv file
            nichecompass_net.to_csv(
                Path(__file__).parents[3] / "data" / "raw" / "nichecompass_net_mouse.csv",
                index=False
            )
        return nichecompass_net

    elif name == "omnipath":
        print("Thanks for choosing the omnipath resource")
        try:
            translated_omni_net = pd.read_csv(
                Path(__file__).parents[3] / "data" / "raw" / "omni_net_mouse.csv"
            )
        except FileNotFoundError:
            from pypath import omnipath
            from pypath import core
            omni_net = pd.read_csv(Path(__file__).parents[3]/ "data" / "raw" / "omni_net_human.csv")
            from mlnetst.utils.knowledge_utils import map_human_to_mouse
            translated_omni_net = map_human_to_mouse(
                omni_net,
                columns_to_translate=["id_a", "id_b"]
            )
            #Rename id_a and id_b to source and target
            translated_omni_net.rename(columns={"id_a": "source", "id_b": "target"}, inplace=True)
            translated_omni_net.to_csv(
                Path(__file__).parents[3] / "data" / "raw" / "omni_net_mouse.csv",
                index=False
            )
        return translated_omni_net 
    elif name == "collectri":
        print("thanks for choosing the collectri resource")
        import decoupler as dc
        net = dc.get_collectri(
            organism="mouse",
            split_complexes=False,
        )

    elif name == "scseqcomm":
        print("thanks for choosing the scseqcomm resource")
        import decoupler as dc
<<<<<<< HEAD
        if  (Path(__file__).parents[3] / "data" / "raw" / "TF_TG_collectri_mouse.csv").exists():
            tf_tg_collectri = pd.read_csv(
                Path(__file__).parents[3] / "data" / "raw" / "TF_TG_collectri_mouse.csv"
            )
            print("Loaded collectri TF-TG from disk")
        else:
            print("[WARNING] Downloading collectri TF-TG from decoupler, this may take a while... IN CLUSTER IS NOT POSSIBLE")
            tf_tg_collectri = dc.get_collectri(
                organism="mouse",
                split_complexes=False,   
            )
=======
        tf_tg_collectri = dc.get_collectri(
            organism="mouse",
            split_complexes=False,
            
        )

>>>>>>> a0c8f981
        tf_tg_trrust = pd.read_csv(
            Path(__file__).parents[3] / "data" / "raw" / "TF_TG_TRRUSTv2_RegNetwork_High_mouse.csv"
        )
        rec_tf_kegg = pd.read_csv(
            Path(__file__).parents[3] / "data" / "raw" / "TF_PPR_KEGG_mouse.csv"
        )
        rec_tf_reactome = pd.read_csv(
            Path(__file__).parents[3] / "data" / "raw" / "TF_PPR_REACTOME_mouse.csv"
        )
        
        # Rename columns to source and target
        tf_tg_collectri.rename(columns={"source": "source", "target": "target"}, inplace=True)
        tf_tg_trrust.rename(columns={"tf": "source", "tg": "target"}, inplace=True)
        rec_tf_kegg.rename(columns={"receptor": "source", "tf": "target", "tf_PPR": "weight"}, inplace=True)
        rec_tf_reactome.rename(columns={"receptor": "source", "tf": "target", "tf_PPR": "weight"}, inplace=True)
        tf_tg_collectri.to_csv(
            Path(__file__).parents[3] / "data" / "raw" / "TF_TG_collectri_mouse.csv",
            index=False
        )
        net = pd.concat(
            [tf_tg_collectri, tf_tg_trrust, rec_tf_kegg, rec_tf_reactome],
            ignore_index=True
        )
        return net
        
    else:
        raise NotImplementedError("Requested resource is not available yet")

if __name__ == "__main__":
    resource = "scseqcomm"
    df = load_resource(resource, force=True)
    print(f"Loaded {resource} resource with {df.shape[0]} interactions.")
    print(df.head())
    print(df.columns)
    print(df.info())
    print(df["source"].nunique(), "unique sources")
    print(df["target"].nunique(), "unique targets")<|MERGE_RESOLUTION|>--- conflicted
+++ resolved
@@ -161,7 +161,7 @@
     elif name == "scseqcomm":
         print("thanks for choosing the scseqcomm resource")
         import decoupler as dc
-<<<<<<< HEAD
+
         if  (Path(__file__).parents[3] / "data" / "raw" / "TF_TG_collectri_mouse.csv").exists():
             tf_tg_collectri = pd.read_csv(
                 Path(__file__).parents[3] / "data" / "raw" / "TF_TG_collectri_mouse.csv"
@@ -173,14 +173,7 @@
                 organism="mouse",
                 split_complexes=False,   
             )
-=======
-        tf_tg_collectri = dc.get_collectri(
-            organism="mouse",
-            split_complexes=False,
-            
-        )
-
->>>>>>> a0c8f981
+
         tf_tg_trrust = pd.read_csv(
             Path(__file__).parents[3] / "data" / "raw" / "TF_TG_TRRUSTv2_RegNetwork_High_mouse.csv"
         )
